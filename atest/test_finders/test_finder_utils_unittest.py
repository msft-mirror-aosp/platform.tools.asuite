--- conflicted
+++ resolved
@@ -21,6 +21,7 @@
 
 import os
 from pathlib import Path
+import sys
 import tempfile
 import unittest
 from unittest import mock
@@ -229,23 +230,9 @@
         test_finder_utils.extract_selected_tests(uc.CLASS_NAME), []
     )
 
-<<<<<<< HEAD
-  @mock.patch('builtins.input', return_value='1')
-  def test_extract_test_from_multiselect(self, mock_input):
-    """Test method extract_selected_tests method."""
-    # selecting 'All'
-    paths = ['/a/b/c.java', '/d/e/f.java', '/g/h/i.java']
-    mock_input.return_value = '3'
-    unittest_utils.assert_strict_equal(
-        self,
-        sorted(test_finder_utils.extract_selected_tests(FIND_THREE_LIST)),
-        sorted(paths),
-    )
-=======
   @mock.patch('builtins.input')
   def test_extract_test_from_multiselect(self, mock_input):
     """Test method extract_selected_tests method."""
->>>>>>> 27694914
     # multi-select
     paths = ['/a/b/c.java', '/g/h/i.java']
     mock_input.return_value = '0,2'
