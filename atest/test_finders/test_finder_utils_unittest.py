--- conflicted
+++ resolved
@@ -794,8 +794,6 @@
 
         self.assertEqual(exist, False)
 
-<<<<<<< HEAD
-=======
     def test_parse_test_reference_input_module_class_method_match(self):
         test_module = 'myModule'
         test_class = 'myClass'
@@ -901,6 +899,5 @@
         self.assertEqual(test_class, result['pkg_class_name'])
         self.assertEqual(test_method, result['method_name'])
 
->>>>>>> 5ce8b90d
 if __name__ == '__main__':
     unittest.main()