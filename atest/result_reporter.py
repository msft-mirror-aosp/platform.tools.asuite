--- conflicted
+++ resolved
@@ -97,8 +97,6 @@
 INT_KEYS = {}
 ITER_SUMMARY = {}
 ITER_COUNTS = {}
-
-_TEST_LOG_PATH_PRINT_PREFIX = 'Test Logs have been saved in '
 
 
 class PerfInfo:
@@ -496,15 +494,8 @@
         print(au.mark_red(message))
         print('-' * len(message))
         self.print_failed_tests()
-<<<<<<< HEAD
-    if self.log_path:
-      # Print aggregate result if any.
-      self._print_aggregate_test_metrics()
-      print(f'{_TEST_LOG_PATH_PRINT_PREFIX}{self.log_path}')
-=======
 
     self._print_perf_test_metrics()
->>>>>>> 27694914
     # TODO(b/174535786) Error handling while uploading test results has
     # unexpected exceptions.
     # TODO (b/174627499) Saving this information in atest history.
