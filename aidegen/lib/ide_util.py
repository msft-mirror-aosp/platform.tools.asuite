--- conflicted
+++ resolved
@@ -83,13 +83,8 @@
 LINUX_ANDROID_SDK_PATH = os.path.join(os.getenv('HOME'), 'Android/Sdk')
 MAC_JDK_PATH = os.path.join(common_util.get_android_root_dir(),
                             'prebuilts/jdk/jdk11/darwin-x86')
-<<<<<<< HEAD
-ALTERNAIVE_JDK_TABLE_PATH = 'options/jdk.table.xml'
-ALTERNAIVE_FILE_TYPE_XML_PATH = 'options/filetypes.xml'
-=======
 ALTERNATIVE_JDK_TABLE_PATH = 'options/jdk.table.xml'
 ALTERNATIVE_FILE_TYPE_XML_PATH = 'options/filetypes.xml'
->>>>>>> 94506c4e
 MAC_ANDROID_SDK_PATH = os.path.join(os.getenv('HOME'), 'Library/Android/sdk')
 PATTERN_KEY = 'pattern'
 TYPE_KEY = 'type'
